from flask_wtf import Form
from flask_wtf.file import FileField
from wtforms import StringField
from wtforms import TextAreaField

class FormSettings(Form):
    logo_image = FileField('Site logo')
    logo_alt = StringField('Logo alternative text')
    favicon = FileField('Favicon')
    title = StringField('Site title')
    title_html = StringField('Site title with HTML tags')
    tagline = StringField('Tagline')
    footer = TextAreaField('Footer')
    credits = StringField('Site credits')
<<<<<<< HEAD
    theme = StringField('Theme')
=======
    keywords = StringField('Keywords')
    twitter_username = StringField('Twitter Username')
>>>>>>> 627136dd
<|MERGE_RESOLUTION|>--- conflicted
+++ resolved
@@ -12,9 +12,6 @@
     tagline = StringField('Tagline')
     footer = TextAreaField('Footer')
     credits = StringField('Site credits')
-<<<<<<< HEAD
     theme = StringField('Theme')
-=======
     keywords = StringField('Keywords')
-    twitter_username = StringField('Twitter Username')
->>>>>>> 627136dd
+    twitter_username = StringField('Twitter Username')