--- conflicted
+++ resolved
@@ -134,15 +134,12 @@
             footer.value = form_settings.footer.data
             credits = Setting.query.filter_by(name='credits').first()
             credits.value = form_settings.credits.data
-<<<<<<< HEAD
             theme = Settings.query.filter_by(name='theme').first()
             theme.value = form_settings.theme.data
-=======
             keywords = Setting.query.filter_by(name='keywords').first()
             keywords.value = form_settings.keywords.data
             twitter_username = Setting.query.filter_by(name='twitter_username').first()
             twitter_username = form_settings.twitter_username.data
->>>>>>> 627136dd
             db.session.commit()
             # Reload the settings
             load_settings()
