--- conflicted
+++ resolved
@@ -129,29 +129,7 @@
           }
         });
 
-<<<<<<< HEAD
-      $("#submit_post_form").on("submit", function (event) {
-          event.preventDefault();
-          //$('#edit_notifications').html('<i>Updating</i>');
-          var data = $(this).serialize();
-          url = $(this).attr('action');
-          var formData = new FormData($(this)[0]);
-          $.ajax( {
-                url: url,
-                type: 'POST',
-                data: formData,
-                processData: false,
-                contentType: false,
-                cache: false
-              } )
-          .done(function(data) {
-              console.log(data['message']);
-          })
-          .fail(function(data) {
-          });
-      });
-=======
-        $("form").on("submit", function (event) {
+        $("#submit_post_form").on("submit", function (event) {
             event.preventDefault();
             //$('#edit_notifications').html('<i>Updating</i>');
             var data = $(this).serialize();
@@ -165,14 +143,12 @@
                   contentType: false,
                   cache: false
                 } )
-            .done(function() {
-                //window.location = data['post_url'];
+            .done(function(data) {
+                console.log(data['message']);
             })
-            .fail(function() {
-                //$('#edit_notifications').html('Error: could not update asset');
+            .fail(function(data) {
             });
         });
->>>>>>> 16e21cc7
 
         (function() {
           var dlgtrigger = document.querySelector( '[data-dialog]' ),
